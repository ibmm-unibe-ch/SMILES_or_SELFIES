--- conflicted
+++ resolved
@@ -8,29 +8,20 @@
 import pandas as pd
 import torch
 from deepchem.feat import RawFeaturizer
-<<<<<<< HEAD
+
 from torch.utils.data import Dataset
-=======
-from torch.utils.data import Dataset, random_split
->>>>>>> 618db35b
+
 
 from constants import (
     FAIRSEQ_PREPROCESS_PATH,
     MOLNET_DIRECTORY,
-<<<<<<< HEAD
-=======
-    SEED,
->>>>>>> 618db35b
     TASK_PATH,
     TOKENIZER_PATH,
     TOKENIZER_SUFFIXES,
 )
 from tokenisation import get_tokenizer, tokenize_dataset
-<<<<<<< HEAD
 
 os.environ["MKL_THREADING_LAYER"] = "GNU"
-=======
->>>>>>> 618db35b
 
 
 class PandasDataset(Dataset):
@@ -105,9 +96,6 @@
         )
     )
 
-
-<<<<<<< HEAD
-=======
 def prepare_molnet(
     task: str,
     tokenizer,
@@ -153,8 +141,6 @@
         )
     )
 
-
->>>>>>> 618db35b
 if __name__ == "__main__":
     molnets = MOLNET_DIRECTORY
     for tokenizer_suffix in TOKENIZER_SUFFIXES:
