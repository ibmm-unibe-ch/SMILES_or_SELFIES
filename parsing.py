""" Parsing of files with tokenisation
SMILES or SELFIES, 2022
"""

import pandas as pd
from constants import PROCESSED_PATH, SEED, TOKENIZER_PATH, VAL_SIZE
from sklearn.utils import shuffle
from tokenisation import get_tokenizer
from tqdm import tqdm

if __name__ == "__main__":
    smiles = pd.read_csv(
        PROCESSED_PATH / "10m_deduplicated_isomers.csv",
        usecols=[str(210)],
    ).values.tolist()
    smiles = shuffle(smiles, random_state=SEED - 385)
    smiles_trained_tokenizer = get_tokenizer(TOKENIZER_PATH / "smiles_sentencepiece")
    smiles_atom_tokenizer = get_tokenizer(TOKENIZER_PATH / "smiles_atom")
    val_size = VAL_SIZE
    for value in tqdm(smiles):
        val_str = value[0]
        atom_tokens = smiles_atom_tokenizer.convert_ids_to_tokens(
            smiles_atom_tokenizer(val_str).input_ids
        )
        trained_tokens = smiles_trained_tokenizer.convert_ids_to_tokens(
            smiles_trained_tokenizer(val_str).input_ids
        )
        if val_size > 0:
            # with open(PROCESSED_PATH / "smiles_isomers_val", "a") as open_file:
            #    open_file.write(" ".join(atom_tokens) + "\n")
            with open(PROCESSED_PATH / "trained_smiles_isomers_val", "a") as open_file:
                open_file.write(" ".join(trained_tokens) + "\n")

        else:
            # with open(PROCESSED_PATH / "smiles_isomers_train", "a") as open_file:
            #    open_file.write(" ".join(atom_tokens) + "\n")
            with open(
                PROCESSED_PATH / "trained_smiles_isomers_train", "a"
            ) as open_file:
                open_file.write(" ".join(trained_tokens) + "\n")
        val_size -= 1

    selfies = pd.read_csv(
        PROCESSED_PATH / "10m_deduplicated_isomers.csv",
        usecols=[str(208)],
    ).values.tolist()
    selfies = shuffle(selfies, random_state=SEED - 385)
<<<<<<< HEAD
    selfies_trained_tokenizer = get_tokenizer(
        TOKENIZER_PATH / "selfies_sentencepiece_isomers"
    )
=======
    selfies_trained_tokenizer = get_tokenizer(TOKENIZER_PATH / "selfies_sentencepiece_isomers")
>>>>>>> 4884e2bc

    selfies_atom_tokenizer = get_tokenizer(TOKENIZER_PATH / "selfies_atom_isomers")
    val_size = VAL_SIZE
    for value in tqdm(selfies):
        val_str = value[0]
        atom_tokens = selfies_atom_tokenizer.convert_ids_to_tokens(
            selfies_atom_tokenizer(val_str).input_ids
        )
        trained_tokens = selfies_trained_tokenizer.convert_ids_to_tokens(
            selfies_trained_tokenizer(val_str).input_ids
        )
        if val_size > 0:
            # with open(PROCESSED_PATH / "selfies_isomers_val", "a") as open_file:
            #    open_file.write(" ".join(atom_tokens) + "\n")
            with open(PROCESSED_PATH / "trained_selfies_isomers_val", "a") as open_file:
                open_file.write(" ".join(trained_tokens) + "\n")
        else:
            # with open(PROCESSED_PATH / "selfies_isomers_train", "a") as open_file:
            #    open_file.write(" ".join(atom_tokens) + "\n")
            with open(
                PROCESSED_PATH / "trained_selfies_isomers_train",
                "a",
            ) as open_file:
                open_file.write(" ".join(trained_tokens) + "\n")
        val_size -= 1<|MERGE_RESOLUTION|>--- conflicted
+++ resolved
@@ -10,6 +10,7 @@
 
 if __name__ == "__main__":
     smiles = pd.read_csv(
+        PROCESSED_PATH / "10m_deduplicated_isomers.csv",
         PROCESSED_PATH / "10m_deduplicated_isomers.csv",
         usecols=[str(210)],
     ).values.tolist()
@@ -45,13 +46,9 @@
         usecols=[str(208)],
     ).values.tolist()
     selfies = shuffle(selfies, random_state=SEED - 385)
-<<<<<<< HEAD
     selfies_trained_tokenizer = get_tokenizer(
         TOKENIZER_PATH / "selfies_sentencepiece_isomers"
     )
-=======
-    selfies_trained_tokenizer = get_tokenizer(TOKENIZER_PATH / "selfies_sentencepiece_isomers")
->>>>>>> 4884e2bc
 
     selfies_atom_tokenizer = get_tokenizer(TOKENIZER_PATH / "selfies_atom_isomers")
     val_size = VAL_SIZE
