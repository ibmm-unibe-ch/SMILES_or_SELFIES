--- conflicted
+++ resolved
@@ -47,11 +47,8 @@
 def load_model(
     model_path: Path,
     data_path: Path,
-<<<<<<< HEAD
     cuda: Optional[int] = None
-=======
-    cuda_device: Optional[int] = None
->>>>>>> 5bbc2d32
+
 ) -> Union[RobertaModel, BARTHubInterface]:
     """
     Load a Fairseq BART or RoBERTa model.
@@ -59,11 +56,7 @@
     Args:
         model_path: Path to the .pt model checkpoint.
         data_path: Path to the Fairseq-preprocessed data directory.
-<<<<<<< HEAD
         cuda: CUDA device index. If None, stays on CPU.
-=======
-        cuda_device: CUDA device index. If None, stays on CPU.
->>>>>>> 5bbc2d32
 
     Returns:
         Fairseq model in evaluation mode.
@@ -82,13 +75,8 @@
         )
 
     model.eval()
-<<<<<<< HEAD
     if cuda is not None:
         model.cuda(device=f"cuda:{cuda}")
-=======
-    if cuda_device is not None:
-        model.cuda(device=f"cuda:{cuda_device}")
->>>>>>> 5bbc2d32
     return model
 
 
@@ -115,14 +103,7 @@
 
     with open(data_path, "r") as f:
         return [float(line.strip()) for line in f]
-<<<<<<< HEAD
-=======
-
->>>>>>> 5bbc2d32
-
-# ---------------------------------------------------------------------------
-# Predictions
-# ---------------------------------------------------------------------------
+
 
 # ---------------------------------------------------------------------------
 # Predictions
@@ -320,17 +301,8 @@
 
         model_dict = FAIRSEQ_PREPROCESS_PATH / suffix / "dict.txt"
         dest_dir = output_dir / "input0"
-<<<<<<< HEAD
-        print(f'fairseq-preprocess --only-source --trainpref {train_input} --testpref {output_dir/"test.input"}'
-            f'--destdir {dest_dir} --srcdict {model_dict} --workers 60'
-   )
         os.system(
             f'fairseq-preprocess --only-source --trainpref {train_input} --testpref {output_dir/"test.input "}'
-=======
-
-        os.system(
-            f'fairseq-preprocess --only-source --trainpref {train_input} --testpref {output_dir/"test.input"}'
->>>>>>> 5bbc2d32
             f'--destdir {dest_dir} --srcdict {model_dict} --workers 60'
         )
 
@@ -408,11 +380,7 @@
     dataset: Union[Path, str, List[torch.Tensor]],
     source_dictionary: Dictionary,
     whole_mol: bool = True,
-<<<<<<< HEAD
     cuda: int = 0
-=======
-    cuda_device: int = 0
->>>>>>> 5bbc2d32
 ) -> List[np.ndarray]:
     """
     Extract embeddings for a dataset from a Fairseq model.
@@ -422,11 +390,7 @@
         dataset: Path to dataset, string path, or list of tokenized samples.
         source_dictionary: Fairseq dictionary for decoding.
         whole_mol: If True, return only last-token (molecule-level) embedding.
-<<<<<<< HEAD
         cuda: CUDA device index.
-=======
-        cuda_device: CUDA device index.
->>>>>>> 5bbc2d32
 
     Returns:
         List of embeddings (numpy arrays).
@@ -438,26 +402,16 @@
     for sample in tqdm(dataset):
         sample = sample[:1020]
         if isinstance(model, BARTHubInterface):
-<<<<<<< HEAD
             prev_output_tokens = generate_prev_output_tokens(sample, source_dictionary).to(f"cuda:{cuda}")
             features = model.model(
                 sample.unsqueeze(0).to(f"cuda:{cuda}"),
-=======
-            prev_output_tokens = generate_prev_output_tokens(sample, source_dictionary).to(f"cuda:{cuda_device}")
-            features = model.model(
-                sample.unsqueeze(0).to(f"cuda:{cuda_device}"),
->>>>>>> 5bbc2d32
                 None,
                 prev_output_tokens,
                 features_only=True,
             )[0][0]
         else:
             features = model.model(
-<<<<<<< HEAD
                 sample.unsqueeze(0).to(f"cuda:{cuda}"),
-=======
-                sample.unsqueeze(0).to(f"cuda:{cuda_device}"),
->>>>>>> 5bbc2d32
                 None
             )[0][0]
 
@@ -515,11 +469,7 @@
     texts: List[str],
     source_dictionary: Dictionary,
     tokenizer: Optional[Any] = None,
-<<<<<<< HEAD
     cuda: int = 0
-=======
-    cuda_device: int = 0
->>>>>>> 5bbc2d32
 ) -> List[List[Tuple[List[float], str]]]:
     """
     Compute token-level embeddings for a list of input texts.
@@ -530,11 +480,7 @@
         texts: List of SMILES/SELFIES strings.
         source_dictionary: Fairseq dictionary.
         tokenizer: Optional HuggingFace tokenizer.
-<<<<<<< HEAD
         cuda: CUDA device index.
-=======
-        cuda_device: CUDA device index.
->>>>>>> 5bbc2d32
 
     Returns:
         List of token-embedding lists, each containing (embedding_vector, token) tuples.
