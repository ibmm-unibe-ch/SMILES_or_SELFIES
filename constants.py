""" Constants for project
SMILES or SELFIES, 2022
"""
import logging
from pathlib import Path

from deepchem.molnet import (
    load_bace_classification,
    load_bace_regression,
    load_bbbp,
    load_clearance,
    load_clintox,
    load_delaney,
    load_hiv,
    load_lipo,
    load_tox21,
)
from rdkit.Chem import Descriptors
from rdkit.ML.Descriptors.MoleculeDescriptors import MolecularDescriptorCalculator

DESCRIPTORS = [name for name, _ in Descriptors.descList]
CALCULATOR = MolecularDescriptorCalculator(DESCRIPTORS)

# from https://github.com/seyonechithrananda/bert-loves-chemistry/blob/master/chemberta/utils/molnet_dataloader.py
MOLNET_DIRECTORY = {
    "bace_classification": {
        "dataset_type": "classification",
        "load_fn": load_bace_classification,
        "split": "scaffold",
        "trainingset_size": 1210,
    },
    "bace_regression": {
        "dataset_type": "regression",
        "load_fn": load_bace_regression,
        "split": "scaffold",
        "trainingset_size": 1210,
    },
    "bbbp": {
        "dataset_type": "classification",
        "load_fn": load_bbbp,
        "split": "scaffold",
        "trainingset_size": 1631,
    },
    "clearance": {
        "dataset_type": "regression",
        "load_fn": load_clearance,
        "split": "scaffold",
        "trainingset_size": 669,
    },
    "clintox": {
        "dataset_type": "classification",
        "load_fn": load_clintox,
        "split": "scaffold",
        "tasks_wanted": ["CT_TOX"],
        "trainingset_size": 1181,
    },
    "delaney": {  # AKA esol
        "dataset_type": "regression",
        "load_fn": load_delaney,
        "split": "scaffold",
        "trainingset_size": 902,
    },
    "hiv": {
        "dataset_type": "classification",
        "load_fn": load_hiv,
        "split": "scaffold",
        "trainingset_size": 32874,
    },
    "lipo": {
        "dataset_type": "regression",
        "load_fn": load_lipo,
        "split": "scaffold",
        "trainingset_size": 3360,
    },
    #    "qm7": {
    #        "dataset_type": "regression",
    #        "load_fn": load_qm7,
    #        "split": "random",
    #        "trainingset_size": 5470,
    #    },
    #    "sider": {
    #        "dataset_type": "classification",
    #        "load_fn": load_sider,
    #        "split": "scaffold",
    #        "trainingset_size": 1141,
    #    },
    "tox21": {
        "dataset_type": "classification",
        "load_fn": load_tox21,
        "split": "scaffold",
        "tasks_wanted": ["SR-p53"],
        "trainingset_size": 6264,
    },
}

TOKENIZER_SUFFIXES = [
    "selfies_sentencepiece",
    "smiles_sentencepiece",
    "smiles_atom",
    "selfies_atom",
]

PROJECT_PATH = Path(__file__).parent
PROCESSED_PATH = PROJECT_PATH / "processed"
TOKENIZER_PATH = PROJECT_PATH / "tokenizer"
MODEL_PATH = PROJECT_PATH / "model"
ANALYSIS_PATH = PROJECT_PATH / "analysis"
TASK_PATH = PROJECT_PATH / "task"
<<<<<<< HEAD
USPTO_PATH = PROJECT_PATH / "download_uspto"
TASK_MODEL_PATH = Path("/data/SoS_models/")
=======
>>>>>>> 618db35b
FAIRSEQ_PREPROCESS_PATH = PROJECT_PATH / "fairseq_preprocess"
SEED = 6217
VAL_SIZE = 10000
# ---------------- LOGGING CONSTANTS ----------------
DEFAULT_FORMATTER = "%(asctime)s %(levelname)s: %(message)s [in %(funcName)s at %(pathname)s:%(lineno)d]"
DEFAULT_LOG_FILE = PROJECT_PATH / "logs" / "default_log.log"
DEFAULT_LOG_FILE.parent.mkdir(parents=True, exist_ok=True)
DEFAULT_LOG_LEVEL = logging.DEBUG
DEFAULT_LOGGER_NAME = "Project-SoS"

logging.basicConfig(
    level=DEFAULT_LOG_LEVEL,
    format=DEFAULT_FORMATTER,
    filename=DEFAULT_LOG_FILE,
)<|MERGE_RESOLUTION|>--- conflicted
+++ resolved
@@ -106,11 +106,9 @@
 MODEL_PATH = PROJECT_PATH / "model"
 ANALYSIS_PATH = PROJECT_PATH / "analysis"
 TASK_PATH = PROJECT_PATH / "task"
-<<<<<<< HEAD
 USPTO_PATH = PROJECT_PATH / "download_uspto"
 TASK_MODEL_PATH = Path("/data/SoS_models/")
-=======
->>>>>>> 618db35b
+
 FAIRSEQ_PREPROCESS_PATH = PROJECT_PATH / "fairseq_preprocess"
 SEED = 6217
 VAL_SIZE = 10000
