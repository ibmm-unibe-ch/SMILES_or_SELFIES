""" Dataset analysis
SMILES or SELFIES, 2022
"""
import logging
from collections import Counter
from multiprocessing.pool import Pool
from pathlib import Path
from typing import List, Tuple

import matplotlib.pyplot as plt
import numpy as np
import pandas as pd
from rdkit import Chem
from tqdm import tqdm

from constants import ANALYSIS_PATH, DESCRIPTORS


def create_desc_diagram(df, desc_list, name, outputpath):
    avg_dict = dict()
    for item in desc_list:
        average_desc = df[item].mean()
        logging.info(f"Average {item} : {average_desc}")
        avg_dict[item] = average_desc

    fig, ax = plt.subplots()
    if name == "fr":
        fig.set_size_inches(22, 15)
    x = list(avg_dict.keys())
    y = list(avg_dict.values())
    plt.yticks(np.arange(0, max(y) + 1, 2.0))
    if name == "fr":
        plt.yticks(np.arange(min(y), max(y) + 1, 0.1))
    ax.bar(range(len(avg_dict)), y, tick_label=x, color="black")
    ax.set_title("Diagram of average {} descriptors".format(name))
    ax.set_xlabel("Descriptors")
    ax.set_ylabel("Frequency")
    plt.setp(ax.get_xticklabels(), rotation=30, horizontalalignment="right")
    plt.tight_layout()

    fig.savefig(outputpath / "AvgDescs_{}.pdf".format(name), bbox_inches="tight")


def create_length_hist(df, outputpath):
<<<<<<< HEAD
    # histogram SELFIES tokens vs SMILES characters
    fig, ax = plt.subplots()
    a_heights, a_bins = np.histogram(df["SELFIES_length_tok"])
    b_heights, b_bins = np.histogram(df["SMILES_length"], bins=a_bins)
    width = (a_bins[1] - a_bins[0]) / 3
    # width=10
    ax.bar(a_bins[:-1], a_heights, width=width, facecolor="black", label="SELFIES")
    ax.bar(
        b_bins[:-1] + width, b_heights, width=width, facecolor="grey", label="SMILES"
    )
    ax.set_title("Histogram SELFIES [in tokens] vs SMILES [in chars]")
    ax.set_xlabel("Length [No. of tokens or characters]")
    ax.set_ylabel("Frequency")
=======
    max_selfies_len_char= df["SELFIES_length_char"].max()
    max_selfies_len_tok= df["SELFIES_length_tok"].max()
    max_smiles_len= df["SMILES_length"].max()
    #histogram SELFIES tokens vs SMILES characters
    fig, ax = plt.subplots()
    # max_forrange1=0
    # if max_smiles_len > max_selfies_len_tok:
    #     max_forrange1=max_smiles_len
    # else:
    #     max_forrange1=max_selfies_len_tok
    a_heights, a_bins = np.histogram(df['SELFIES_length_tok'])
    b_heights, b_bins = np.histogram(df['SMILES_length'], bins=a_bins)
    width = (a_bins[1] - a_bins[0])/3
    #width=10
    ax.bar(a_bins[:-1], a_heights, width=width, facecolor='black', label="SELFIES") 
    ax.bar(b_bins[:-1]+width, b_heights, width=width, facecolor='grey', label="SMILES")
    ax.set_title('Histogram SELFIES [in tokens] vs SMILES [in chars]')
    ax.set_xlabel('Length [No. of tokens or characters]')
    ax.set_ylabel('Frequency')
>>>>>>> a132998a
    ax.legend()
    fig = fig.savefig(outputpath / "hist_SELFIESvsSMILES_length.pdf")

    # histogram SELFIES vs SMILES characters
    fig1, ax1 = plt.subplots()
<<<<<<< HEAD
    a1_heights, a1_bins = np.histogram(df["SELFIES_length_char"])
    b1_heights, b1_bins = np.histogram(df["SMILES_length"], bins=a1_bins)
    width = (a1_bins[1] - a1_bins[0]) / 3
    # width=10
    ax1.bar(a1_bins[:-1], a1_heights, width=width, facecolor="black", label="SELFIES")
    ax1.bar(
        b1_bins[:-1] + width, b1_heights, width=width, facecolor="grey", label="SMILES"
    )
    ax1.set_title("Histogram SELFIES vs. SMILES [in chars]")
    ax1.set_xlabel("Length [No. of characters]")
    ax1.set_ylabel("Frequency")
    ax1.legend()
    fig1 = fig1.savefig(outputpath / "hist_SELFIESvsSMILES_length2.pdf")

    # histogram SELFIES tokens
    fig2, ax2 = plt.subplots()
    df.hist(column="SELFIES_length_tok", ax=ax2, grid=False, color="black")
    ax2.set_title("Histogram of SELFIES length in tokens")
    ax2.set_xlabel("Length [No. of tokens]")
    ax2.set_ylabel("Frequency")
    fig2.savefig(outputpath / "SELFIES_tokenlength_hist.pdf")

    # histogram SELFIES characters
    fig3, ax3 = plt.subplots()
    df.hist(column="SELFIES_length_char", ax=ax3, grid=False, color="black")
    ax3.set_title("Histogram of SELFIES length in characters")
    ax3.set_xlabel("Length [No. of characters]")
    ax3.set_ylabel("Frequency")
    fig3.savefig(outputpath / "SELFIES_charlength_hist.pdf")

    # histogram SMILES length
    fig4, ax4 = plt.subplots()
    df.hist(column="SMILES_length", ax=ax4, grid=False, color="black")
    ax4.set_title("Histogram of SMILES length")
    ax4.set_xlabel("Length [No. of characters]")
    ax4.set_ylabel("Frequency")
    fig4.savefig(outputpath / "SMILES_length_hist.pdf")


def create_molweight_hist(df, outputpath):
    fig, ax = plt.subplots()
    df.hist(column="MolWt", ax=ax, grid=False, color="black")
    ax.set_title("Histogram of molecular weight")
    ax.set_xlabel("Molecular weight [g/mol]")
    ax.set_ylabel("Frequency")
    fig.savefig(outputpath / "MolWt_hist.pdf")


def create_hdonoracceptorhist(df, outputpath):
    fig, ax = plt.subplots()
    df.hist(column="NumHAcceptors", ax=ax, grid=False, color="black")
    ax.set_title("Histogram of number of H-Acceptors")
    ax.set_xlabel("Hydrogen acceptors in numbers")
    ax.set_ylabel("Frequency")
    fig.savefig(outputpath / "NumHAcceptors_hist.pdf")

    fig1, ax1 = plt.subplots()
    df.hist(column="NumHDonors", ax=ax1, grid=False, color="black")
    ax1.set_title("Histogram of number of H-Donors")
    ax1.set_xlabel("Hydrogen donors in numbers")
    ax1.set_ylabel("Frequency")
    fig1.savefig(outputpath / "NumHDonors_hist.pdf")

    fig2, ax2 = plt.subplots()
    df.hist(column="NumAromaticRings", ax=ax2, grid=False, color="black")
    ax2.set_title("Histogram of number of aromatic rings")
    ax2.set_xlabel("Aromatic rings in numbers")
    ax2.set_ylabel("Frequency")
    fig2.savefig(outputpath / "NumAromaticRings_hist.pdf")


def create_diagrams(df, outputpath):
    create_length_hist(df, outputpath)
    create_molweight_hist(df, outputpath)
    create_hdonoracceptorhist(df, outputpath)
    desc_list = [
        "HeavyAtomCount",
        "NHOHCount",
        "NOCount",
        "NumAliphaticCarbocycles",
        "NumAliphaticHeterocycles",
        "NumAliphaticRings",
        "NumAromaticCarbocycles",
        "NumAromaticHeterocycles",
        "NumAromaticRings",
        "NumHAcceptors",
        "NumHDonors",
        "NumHeteroatoms",
        "NumRotatableBonds",
        "NumSaturatedCarbocycles",
        "NumSaturatedHeterocycles",
        "NumSaturatedRings",
        "RingCount",
        "MolLogP",
    ]
    desc_fr_list = [
        "fr_Al_COO",
        "fr_Al_OH",
        "fr_Al_OH_noTert",
        "fr_ArN",
        "fr_Ar_COO",
        "fr_Ar_N",
        "fr_Ar_NH",
        "fr_Ar_OH",
        "fr_COO",
        "fr_COO2",
        "fr_C_O",
        "fr_C_O_noCOO",
        "fr_C_S",
        "fr_HOCCN",
        "fr_Imine",
        "fr_NH0",
        "fr_NH1",
        "fr_NH2",
        "fr_N_O",
        "fr_Ndealkylation1",
        "fr_Ndealkylation2",
        "fr_Nhpyrrole",
        "fr_SH",
        "fr_aldehyde",
        "fr_alkyl_carbamate",
        "fr_alkyl_halide",
        "fr_allylic_oxid",
        "fr_amide",
        "fr_amidine",
        "fr_aniline",
        "fr_aryl_methyl",
        "fr_azide",
        "fr_azo",
        "fr_barbitur",
        "fr_benzene",
        "fr_benzodiazepine",
        "fr_bicyclic",
        "fr_diazo",
        "fr_dihydropyridine",
        "fr_epoxide",
        "fr_ester",
        "fr_ether",
        "fr_furan",
        "fr_guanido",
        "fr_halogen",
        "fr_hdrzine",
        "fr_hdrzone",
        "fr_imidazole",
        "fr_imide",
        "fr_isocyan",
        "fr_isothiocyan",
        "fr_ketone",
        "fr_ketone_Topliss",
        "fr_lactam",
        "fr_lactone",
        "fr_methoxy",
        "fr_morpholine",
        "fr_nitrile",
        "fr_nitro",
        "fr_nitro_arom",
        "fr_nitro_arom_nonortho",
        "fr_nitroso",
        "fr_oxazole",
        "fr_oxime",
        "fr_para_hydroxylation",
        "fr_phenol",
        "fr_phenol_noOrthoHbond",
        "fr_phos_acid",
        "fr_phos_ester",
        "fr_piperdine",
        "fr_piperzine",
        "fr_priamide",
        "fr_prisulfonamd",
        "fr_pyridine",
        "fr_quatN",
        "fr_sulfide",
        "fr_sulfonamd",
        "fr_sulfone",
        "fr_term_acetylene",
        "fr_tetrazole",
        "fr_thiazole",
        "fr_thiocyan",
        "fr_thiophene",
        "fr_unbrch_alkane",
        "fr_urea",
    ]
    create_desc_diagram(df, desc_list, "count", outputpath)
    create_desc_diagram(df, desc_fr_list, "fr", outputpath)

=======
    # max_forrange=0
    # if max_selfies_len_char > max_smiles_len:
    #     max_forrange=max_selfies_len_char
    # else:
    #     max_forrange=max_smiles_len
    a1_heights, a1_bins = np.histogram(df['SELFIES_length_char'])
    b1_heights, b1_bins = np.histogram(df['SMILES_length'], bins=a1_bins)
    width = (a1_bins[1] - a1_bins[0])/3
    #width=10
    ax1.bar(a1_bins[:-1], a1_heights, width=width, facecolor='black', label="SELFIES") 
    ax1.bar(b1_bins[:-1]+width, b1_heights, width=width, facecolor='grey', label="SMILES")
    ax1.set_title('Histogram SELFIES vs. SMILES [in chars]')
    ax1.set_xlabel('Length [No. of characters]')
    ax1.set_ylabel('Frequency')
    ax1.legend()
    fig1=fig1.savefig(outputpath/'hist_SELFIESvsSMILES_length2.pdf')
    
    #histogram SELFIES tokens
    fig2, ax2=plt.subplots()
    df.hist(column='SELFIES_length_tok',ax=ax2, range=[0,max_selfies_len_tok+2], grid=False, color="black")
   # print("this is max selfies legth in tok", max_selfies_len_tok)
    #plt.xticks(np.arange(0,max_selfies_len_tok+2,50))
    ax2.set_title('Histogram of SELFIES length in tokens')
    ax2.set_xlabel('Length [No. of tokens]')
    ax2.set_ylabel('Frequency')
    fig2.savefig(outputpath/"SELFIES_tokenlength_hist.pdf")
    
    #histogram SELFIES characters
    fig3, ax3=plt.subplots()
    df.hist(column='SELFIES_length_char',ax=ax3, range=[0,max_selfies_len_char+2], grid=False, color="black")
    #plt.xticks(np.arange(0,max_selfies_len_char+2,50))
    ax3.set_title('Histogram of SELFIES length in characters')
    ax3.set_xlabel('Length [No. of characters]')
    ax3.set_ylabel('Frequency')
    fig3.savefig(outputpath/"SELFIES_charlength_hist.pdf")
    
    #histogram SMILES length
    fig4, ax4=plt.subplots()
    df.hist(column='SMILES_length',ax=ax4, range=[0,max_smiles_len+2], grid=False, color="black")
    #plt.xticks(np.arange(0,max_smiles_len+2,50))
    ax4.set_title('Histogram of SMILES length')
    ax4.set_xlabel('Length [No. of characters]')
    ax4.set_ylabel('Frequency')
    fig4.savefig(outputpath/"SMILES_length_hist.pdf")

def create_molweight_hist(df,outputpath):
    fig, ax=plt.subplots()
    max_molwt= df["MolWt"].max()
    df.hist(column='MolWt',ax=ax, range=[0,max_molwt+2], grid=False, color="black")
    #plt.xticks(np.arange(0,max_molwt+2,100))
    ax.set_title('Histogram of molecular weight')
    ax.set_xlabel('Molecular weight [g/mol]')
    ax.set_ylabel('Frequency')
    fig.savefig(outputpath/"MolWt_hist.pdf")
    
def create_hdonoracceptorhist(df,outputpath):
    fig, ax=plt.subplots()
    max_hacceptor=df["NumHAcceptors"].max()
    df.hist(column='NumHAcceptors',ax=ax, range=[0,max_hacceptor+1], grid=False, color="black")
    ax.set_title('Histogram of number of H-Acceptors')
    ax.set_xlabel('Hydrogen acceptors in numbers')
    ax.set_ylabel('Frequency')
    fig.savefig(outputpath/"NumHAcceptors_hist.pdf")
    
    fig1, ax1=plt.subplots()
    max_hdonor=df["NumHDonors"].max()
    df.hist(column='NumHDonors',ax=ax1, range=[0,max_hdonor+1], grid=False, color="black")
    ax1.set_title('Histogram of number of H-Donors')
    ax1.set_xlabel('Hydrogen donors in numbers')
    ax1.set_ylabel('Frequency')
    fig1.savefig(outputpath/"NumHDonors_hist.pdf")
    
    fig2, ax2=plt.subplots()
    max_arrings=df["NumAromaticRings"].max()
    df.hist(column='NumAromaticRings',ax=ax2, range=[0,max_arrings+1], grid=False, color="black")
    ax2.set_title('Histogram of number of aromatic rings')
    ax2.set_xlabel('Aromatic rings in numbers')
    ax2.set_ylabel('Frequency')
    fig2.savefig(outputpath/"NumAromaticRings_hist.pdf")
    
def create_diagrams(df,outputpath):
   create_length_hist(df,outputpath)
   create_molweight_hist(df,outputpath)
   create_hdonoracceptorhist(df,outputpath)
   desc_list=['HeavyAtomCount', 'NHOHCount', 'NOCount', 'NumAliphaticCarbocycles', 'NumAliphaticHeterocycles', 
    'NumAliphaticRings', 'NumAromaticCarbocycles', 'NumAromaticHeterocycles', 'NumAromaticRings', 'NumHAcceptors', 
    'NumHDonors', 'NumHeteroatoms', 'NumRotatableBonds', 'NumSaturatedCarbocycles', 'NumSaturatedHeterocycles', 'NumSaturatedRings', 
    'RingCount', 'MolLogP']
   desc_fr_list=['fr_Al_COO', 'fr_Al_OH', 'fr_Al_OH_noTert', 'fr_ArN', 'fr_Ar_COO', 'fr_Ar_N', 'fr_Ar_NH', 
    'fr_Ar_OH', 'fr_COO', 'fr_COO2', 'fr_C_O', 'fr_C_O_noCOO', 'fr_C_S', 'fr_HOCCN', 'fr_Imine', 'fr_NH0', 'fr_NH1', 'fr_NH2', 
    'fr_N_O', 'fr_Ndealkylation1', 'fr_Ndealkylation2', 'fr_Nhpyrrole', 'fr_SH', 'fr_aldehyde', 'fr_alkyl_carbamate', 
    'fr_alkyl_halide', 'fr_allylic_oxid', 'fr_amide', 'fr_amidine', 'fr_aniline', 'fr_aryl_methyl', 'fr_azide', 'fr_azo', 'fr_barbitur', 
    'fr_benzene', 'fr_benzodiazepine', 'fr_bicyclic', 'fr_diazo', 'fr_dihydropyridine', 'fr_epoxide', 'fr_ester', 'fr_ether', 
    'fr_furan', 'fr_guanido', 'fr_halogen', 'fr_hdrzine', 'fr_hdrzone', 'fr_imidazole', 'fr_imide', 'fr_isocyan', 'fr_isothiocyan', 
    'fr_ketone', 'fr_ketone_Topliss', 'fr_lactam', 'fr_lactone', 'fr_methoxy', 'fr_morpholine', 'fr_nitrile', 'fr_nitro', 'fr_nitro_arom', 
    'fr_nitro_arom_nonortho', 'fr_nitroso', 'fr_oxazole', 'fr_oxime', 'fr_para_hydroxylation', 'fr_phenol', 'fr_phenol_noOrthoHbond', 
    'fr_phos_acid', 'fr_phos_ester', 'fr_piperdine', 'fr_piperzine', 'fr_priamide', 'fr_prisulfonamd', 'fr_pyridine', 'fr_quatN', 'fr_sulfide', 
    'fr_sulfonamd', 'fr_sulfone', 'fr_term_acetylene', 'fr_tetrazole', 'fr_thiazole', 'fr_thiocyan', 'fr_thiophene', 'fr_unbrch_alkane', 'fr_urea']
   create_desc_diagram(df,desc_list,"count",outputpath)
   create_desc_diagram(df,desc_fr_list,"fr",outputpath)
   
>>>>>>> a132998a

def check_dups(df):
    boolean = df.duplicated(subset=["SMILES"]).any()
    bool_series = df.duplicated(subset=["SMILES"])
    dup_numbers = df.duplicated(subset=["SMILES"]).sum()
    if boolean == True:
        logging.info(
            f"{dup_numbers} SMILES duplicates found.."
        )  # duplicates are correctly detected, has been tested
    else:
        logging.info("No SMILES duplicates found..")
    logging.info("Returning cleaned dataframe")
    return df[~bool_series]  # duplicates correctly removed from df, tested


def calc_average_lengths(df):
<<<<<<< HEAD
    # print("Calculating average lengths of SMILES in characters.. ",end="")
    average_len_SMI = df["SMILES"].apply(len).mean()
    logging.info(
        f"Calculating average lengths of SMILES in characters.. {average_len_SMI}"
    )
    max_len_SMI = df["SMILES"].apply(len).max()
    logging.info(f"Calculating maximum length of SMILES in characters.. {max_len_SMI}")
    average_len_SEL = df["SELFIES"].apply(len).mean()
    logging.info(
        f"Calculating average lengths of SELFIES in characters.. {average_len_SEL}"
    )
    average_len_SEL_tok = df["SELFIES_length_tok"].mean()
    logging.info(
        f"Calculating average lengths of SELFIES in tokens.. {average_len_SEL_tok}"
    )

    df.loc[:, "SMILES_length"] = df["SMILES"].str.len()
    df.loc[:, "SELFIES_length_char"] = df["SELFIES"].str.len()
=======
   # print("Calculating average lengths of SMILES in characters.. ",end="")     
    average_len_SMI=df["SMILES"].str.len().mean()
    #print("Calculating average lengths of SMILES in characters.. {}".format(average_len_SMI))
    logging.info(f"Calculating average lengths of SMILES in characters.. {average_len_SMI}")
    max_len_SMI=df["SMILES"].str.len().max()
    logging.info(f"Calculating maximum length of SMILES in characters.. {max_len_SMI}")  
    average_len_SEL=df["SELFIES"].str.len().mean()
    logging.info(f"Calculating average lengths of SELFIES in characters.. {average_len_SEL}")
    average_len_SEL_tok=df["SELFIES_length_tok"].mean()
    logging.info(f"Calculating average lengths of SELFIES in tokens.. {average_len_SEL_tok}")
    max_len_SEL_tok=df["SELFIES"].str.len().max()
    logging.info(f"Calculating maximum length of SMILES in tokens.. {max_len_SEL_tok}")  
    
    df.loc[:,"SMILES_length"]=df["SMILES"].str.len()
    df.loc[:,"SELFIES_length_char"]=df["SELFIES"].str.len()
    
    max_len_SEL_char=df["SELFIES_length_char"].max()
    logging.info(f"Calculating maximum length of SELFIES in chars.. {max_len_SEL_char}")  
    
    
>>>>>>> a132998a
    return df


def read_file(input_file, desc):
    df = pd.read_csv(
        input_file, skiprows=1, names=desc
    )  # skip first row when reading input
    return df


if __name__ == "__main__":
    ANALYSIS_PATH.mkdir(parents=True, exist_ok=True)
<<<<<<< HEAD
    additional_descs = ["SELFIES", "SELFIES_length_tok", "SMILES"]
    desc = DESCRIPTORS + additional_descs
    df = read_file("./test.csv", desc)
    df_noSMIdups = check_dups(df)
    df_withlengths = calc_average_lengths(df_noSMIdups)
    create_diagrams(df_withlengths, ANALYSIS_PATH)
=======
    additional_descs=['SELFIES','SELFIES_length_tok','SMILES']
    desc=DESCRIPTORS+additional_descs
    df=read_file("./test100.csv",desc)
    df_noSMIdups=check_dups(df)
    df_withlengths=calc_average_lengths(df_noSMIdups)
    create_diagrams(df_withlengths, ANALYSIS_PATH)
    
    
>>>>>>> a132998a
<|MERGE_RESOLUTION|>--- conflicted
+++ resolved
@@ -42,21 +42,6 @@
 
 
 def create_length_hist(df, outputpath):
-<<<<<<< HEAD
-    # histogram SELFIES tokens vs SMILES characters
-    fig, ax = plt.subplots()
-    a_heights, a_bins = np.histogram(df["SELFIES_length_tok"])
-    b_heights, b_bins = np.histogram(df["SMILES_length"], bins=a_bins)
-    width = (a_bins[1] - a_bins[0]) / 3
-    # width=10
-    ax.bar(a_bins[:-1], a_heights, width=width, facecolor="black", label="SELFIES")
-    ax.bar(
-        b_bins[:-1] + width, b_heights, width=width, facecolor="grey", label="SMILES"
-    )
-    ax.set_title("Histogram SELFIES [in tokens] vs SMILES [in chars]")
-    ax.set_xlabel("Length [No. of tokens or characters]")
-    ax.set_ylabel("Frequency")
-=======
     max_selfies_len_char= df["SELFIES_length_char"].max()
     max_selfies_len_tok= df["SELFIES_length_tok"].max()
     max_smiles_len= df["SMILES_length"].max()
@@ -76,199 +61,11 @@
     ax.set_title('Histogram SELFIES [in tokens] vs SMILES [in chars]')
     ax.set_xlabel('Length [No. of tokens or characters]')
     ax.set_ylabel('Frequency')
->>>>>>> a132998a
     ax.legend()
     fig = fig.savefig(outputpath / "hist_SELFIESvsSMILES_length.pdf")
 
     # histogram SELFIES vs SMILES characters
     fig1, ax1 = plt.subplots()
-<<<<<<< HEAD
-    a1_heights, a1_bins = np.histogram(df["SELFIES_length_char"])
-    b1_heights, b1_bins = np.histogram(df["SMILES_length"], bins=a1_bins)
-    width = (a1_bins[1] - a1_bins[0]) / 3
-    # width=10
-    ax1.bar(a1_bins[:-1], a1_heights, width=width, facecolor="black", label="SELFIES")
-    ax1.bar(
-        b1_bins[:-1] + width, b1_heights, width=width, facecolor="grey", label="SMILES"
-    )
-    ax1.set_title("Histogram SELFIES vs. SMILES [in chars]")
-    ax1.set_xlabel("Length [No. of characters]")
-    ax1.set_ylabel("Frequency")
-    ax1.legend()
-    fig1 = fig1.savefig(outputpath / "hist_SELFIESvsSMILES_length2.pdf")
-
-    # histogram SELFIES tokens
-    fig2, ax2 = plt.subplots()
-    df.hist(column="SELFIES_length_tok", ax=ax2, grid=False, color="black")
-    ax2.set_title("Histogram of SELFIES length in tokens")
-    ax2.set_xlabel("Length [No. of tokens]")
-    ax2.set_ylabel("Frequency")
-    fig2.savefig(outputpath / "SELFIES_tokenlength_hist.pdf")
-
-    # histogram SELFIES characters
-    fig3, ax3 = plt.subplots()
-    df.hist(column="SELFIES_length_char", ax=ax3, grid=False, color="black")
-    ax3.set_title("Histogram of SELFIES length in characters")
-    ax3.set_xlabel("Length [No. of characters]")
-    ax3.set_ylabel("Frequency")
-    fig3.savefig(outputpath / "SELFIES_charlength_hist.pdf")
-
-    # histogram SMILES length
-    fig4, ax4 = plt.subplots()
-    df.hist(column="SMILES_length", ax=ax4, grid=False, color="black")
-    ax4.set_title("Histogram of SMILES length")
-    ax4.set_xlabel("Length [No. of characters]")
-    ax4.set_ylabel("Frequency")
-    fig4.savefig(outputpath / "SMILES_length_hist.pdf")
-
-
-def create_molweight_hist(df, outputpath):
-    fig, ax = plt.subplots()
-    df.hist(column="MolWt", ax=ax, grid=False, color="black")
-    ax.set_title("Histogram of molecular weight")
-    ax.set_xlabel("Molecular weight [g/mol]")
-    ax.set_ylabel("Frequency")
-    fig.savefig(outputpath / "MolWt_hist.pdf")
-
-
-def create_hdonoracceptorhist(df, outputpath):
-    fig, ax = plt.subplots()
-    df.hist(column="NumHAcceptors", ax=ax, grid=False, color="black")
-    ax.set_title("Histogram of number of H-Acceptors")
-    ax.set_xlabel("Hydrogen acceptors in numbers")
-    ax.set_ylabel("Frequency")
-    fig.savefig(outputpath / "NumHAcceptors_hist.pdf")
-
-    fig1, ax1 = plt.subplots()
-    df.hist(column="NumHDonors", ax=ax1, grid=False, color="black")
-    ax1.set_title("Histogram of number of H-Donors")
-    ax1.set_xlabel("Hydrogen donors in numbers")
-    ax1.set_ylabel("Frequency")
-    fig1.savefig(outputpath / "NumHDonors_hist.pdf")
-
-    fig2, ax2 = plt.subplots()
-    df.hist(column="NumAromaticRings", ax=ax2, grid=False, color="black")
-    ax2.set_title("Histogram of number of aromatic rings")
-    ax2.set_xlabel("Aromatic rings in numbers")
-    ax2.set_ylabel("Frequency")
-    fig2.savefig(outputpath / "NumAromaticRings_hist.pdf")
-
-
-def create_diagrams(df, outputpath):
-    create_length_hist(df, outputpath)
-    create_molweight_hist(df, outputpath)
-    create_hdonoracceptorhist(df, outputpath)
-    desc_list = [
-        "HeavyAtomCount",
-        "NHOHCount",
-        "NOCount",
-        "NumAliphaticCarbocycles",
-        "NumAliphaticHeterocycles",
-        "NumAliphaticRings",
-        "NumAromaticCarbocycles",
-        "NumAromaticHeterocycles",
-        "NumAromaticRings",
-        "NumHAcceptors",
-        "NumHDonors",
-        "NumHeteroatoms",
-        "NumRotatableBonds",
-        "NumSaturatedCarbocycles",
-        "NumSaturatedHeterocycles",
-        "NumSaturatedRings",
-        "RingCount",
-        "MolLogP",
-    ]
-    desc_fr_list = [
-        "fr_Al_COO",
-        "fr_Al_OH",
-        "fr_Al_OH_noTert",
-        "fr_ArN",
-        "fr_Ar_COO",
-        "fr_Ar_N",
-        "fr_Ar_NH",
-        "fr_Ar_OH",
-        "fr_COO",
-        "fr_COO2",
-        "fr_C_O",
-        "fr_C_O_noCOO",
-        "fr_C_S",
-        "fr_HOCCN",
-        "fr_Imine",
-        "fr_NH0",
-        "fr_NH1",
-        "fr_NH2",
-        "fr_N_O",
-        "fr_Ndealkylation1",
-        "fr_Ndealkylation2",
-        "fr_Nhpyrrole",
-        "fr_SH",
-        "fr_aldehyde",
-        "fr_alkyl_carbamate",
-        "fr_alkyl_halide",
-        "fr_allylic_oxid",
-        "fr_amide",
-        "fr_amidine",
-        "fr_aniline",
-        "fr_aryl_methyl",
-        "fr_azide",
-        "fr_azo",
-        "fr_barbitur",
-        "fr_benzene",
-        "fr_benzodiazepine",
-        "fr_bicyclic",
-        "fr_diazo",
-        "fr_dihydropyridine",
-        "fr_epoxide",
-        "fr_ester",
-        "fr_ether",
-        "fr_furan",
-        "fr_guanido",
-        "fr_halogen",
-        "fr_hdrzine",
-        "fr_hdrzone",
-        "fr_imidazole",
-        "fr_imide",
-        "fr_isocyan",
-        "fr_isothiocyan",
-        "fr_ketone",
-        "fr_ketone_Topliss",
-        "fr_lactam",
-        "fr_lactone",
-        "fr_methoxy",
-        "fr_morpholine",
-        "fr_nitrile",
-        "fr_nitro",
-        "fr_nitro_arom",
-        "fr_nitro_arom_nonortho",
-        "fr_nitroso",
-        "fr_oxazole",
-        "fr_oxime",
-        "fr_para_hydroxylation",
-        "fr_phenol",
-        "fr_phenol_noOrthoHbond",
-        "fr_phos_acid",
-        "fr_phos_ester",
-        "fr_piperdine",
-        "fr_piperzine",
-        "fr_priamide",
-        "fr_prisulfonamd",
-        "fr_pyridine",
-        "fr_quatN",
-        "fr_sulfide",
-        "fr_sulfonamd",
-        "fr_sulfone",
-        "fr_term_acetylene",
-        "fr_tetrazole",
-        "fr_thiazole",
-        "fr_thiocyan",
-        "fr_thiophene",
-        "fr_unbrch_alkane",
-        "fr_urea",
-    ]
-    create_desc_diagram(df, desc_list, "count", outputpath)
-    create_desc_diagram(df, desc_fr_list, "fr", outputpath)
-
-=======
     # max_forrange=0
     # if max_selfies_len_char > max_smiles_len:
     #     max_forrange=max_selfies_len_char
@@ -370,7 +167,6 @@
    create_desc_diagram(df,desc_list,"count",outputpath)
    create_desc_diagram(df,desc_fr_list,"fr",outputpath)
    
->>>>>>> a132998a
 
 def check_dups(df):
     boolean = df.duplicated(subset=["SMILES"]).any()
@@ -387,26 +183,6 @@
 
 
 def calc_average_lengths(df):
-<<<<<<< HEAD
-    # print("Calculating average lengths of SMILES in characters.. ",end="")
-    average_len_SMI = df["SMILES"].apply(len).mean()
-    logging.info(
-        f"Calculating average lengths of SMILES in characters.. {average_len_SMI}"
-    )
-    max_len_SMI = df["SMILES"].apply(len).max()
-    logging.info(f"Calculating maximum length of SMILES in characters.. {max_len_SMI}")
-    average_len_SEL = df["SELFIES"].apply(len).mean()
-    logging.info(
-        f"Calculating average lengths of SELFIES in characters.. {average_len_SEL}"
-    )
-    average_len_SEL_tok = df["SELFIES_length_tok"].mean()
-    logging.info(
-        f"Calculating average lengths of SELFIES in tokens.. {average_len_SEL_tok}"
-    )
-
-    df.loc[:, "SMILES_length"] = df["SMILES"].str.len()
-    df.loc[:, "SELFIES_length_char"] = df["SELFIES"].str.len()
-=======
    # print("Calculating average lengths of SMILES in characters.. ",end="")     
     average_len_SMI=df["SMILES"].str.len().mean()
     #print("Calculating average lengths of SMILES in characters.. {}".format(average_len_SMI))
@@ -427,7 +203,6 @@
     logging.info(f"Calculating maximum length of SELFIES in chars.. {max_len_SEL_char}")  
     
     
->>>>>>> a132998a
     return df
 
 
@@ -440,20 +215,9 @@
 
 if __name__ == "__main__":
     ANALYSIS_PATH.mkdir(parents=True, exist_ok=True)
-<<<<<<< HEAD
-    additional_descs = ["SELFIES", "SELFIES_length_tok", "SMILES"]
-    desc = DESCRIPTORS + additional_descs
-    df = read_file("./test.csv", desc)
-    df_noSMIdups = check_dups(df)
-    df_withlengths = calc_average_lengths(df_noSMIdups)
-    create_diagrams(df_withlengths, ANALYSIS_PATH)
-=======
     additional_descs=['SELFIES','SELFIES_length_tok','SMILES']
     desc=DESCRIPTORS+additional_descs
     df=read_file("./test100.csv",desc)
     df_noSMIdups=check_dups(df)
     df_withlengths=calc_average_lengths(df_noSMIdups)
-    create_diagrams(df_withlengths, ANALYSIS_PATH)
-    
-    
->>>>>>> a132998a
+    create_diagrams(df_withlengths, ANALYSIS_PATH)