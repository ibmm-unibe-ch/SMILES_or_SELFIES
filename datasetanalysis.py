""" Dataset analysis
SMILES or SELFIES, 2022
"""
import logging
from collections import Counter
from multiprocessing.pool import Pool
from pathlib import Path
from typing import List, Tuple

import matplotlib.pyplot as plt
import numpy as np
import pandas as pd
from rdkit import Chem
from tqdm import tqdm
<<<<<<< HEAD
=======

from constants import ANALYSIS_PATH, DESCRIPTORS
>>>>>>> 9e4d514f

from constants import ANALYSIS_PATH, DESCRIPTORS

<<<<<<< HEAD

=======
>>>>>>> 9e4d514f
def create_desc_diagram(df, desc_list, name, outputpath):
    avg_dict = dict()
    for item in desc_list:
        average_desc = df[item].mean()
        logging.info(f"Average {item} : {average_desc}")
        avg_dict[item] = average_desc

    fig, ax = plt.subplots()
    if name == "fr":
        fig.set_size_inches(22, 15)
    x = list(avg_dict.keys())
    y = list(avg_dict.values())
    plt.yticks(np.arange(0, max(y) + 1, 2.0))
    if name == "fr":
        plt.yticks(np.arange(min(y), max(y) + 1, 0.1))
    ax.bar(range(len(avg_dict)), y, tick_label=x, color="black")
    ax.set_title("Diagram of average {} descriptors".format(name))
    ax.set_xlabel("Descriptors")
    ax.set_ylabel("Frequency")
    plt.setp(ax.get_xticklabels(), rotation=30, horizontalalignment="right")
    plt.tight_layout()

    fig.savefig(outputpath / "AvgDescs_{}.pdf".format(name), bbox_inches="tight")

<<<<<<< HEAD
    fig.savefig(outputpath / "AvgDescs_{}.pdf".format(name), bbox_inches="tight")

=======
>>>>>>> 9e4d514f

def create_length_hist(df, outputpath):
    max_selfies_len_char = df["SELFIES_length_char"].max()
    max_selfies_len_tok = df["SELFIES_length_tok"].max()
    max_smiles_len = df["SMILES_length"].max()
    # histogram SELFIES tokens vs SMILES characters
    fig, ax = plt.subplots()
    # max_forrange1=0
    # if max_smiles_len > max_selfies_len_tok:
    #     max_forrange1=max_smiles_len
    # else:
    #     max_forrange1=max_selfies_len_tok
    a_heights, a_bins = np.histogram(df["SELFIES_length_tok"])
    b_heights, b_bins = np.histogram(df["SMILES_length"], bins=a_bins)
    width = (a_bins[1] - a_bins[0]) / 3
    # width=10
    ax.bar(a_bins[:-1], a_heights, width=width, facecolor="black", label="SELFIES")
    ax.bar(
        b_bins[:-1] + width, b_heights, width=width, facecolor="grey", label="SMILES"
    )
    ax.set_title("Histogram SELFIES [in tokens] vs SMILES [in chars]")
    ax.set_xlabel("Length [No. of tokens or characters]")
    ax.set_ylabel("Frequency")
    ax.legend()
    fig = fig.savefig(outputpath / "hist_SELFIESvsSMILES_length.pdf")

    # histogram SELFIES vs SMILES characters
<<<<<<< HEAD
    fig = fig.savefig(outputpath / "hist_SELFIESvsSMILES_length.pdf")

    # histogram SELFIES vs SMILES characters
=======
>>>>>>> 9e4d514f
    fig1, ax1 = plt.subplots()
    # max_forrange=0
    # if max_selfies_len_char > max_smiles_len:
    #     max_forrange=max_selfies_len_char
    # else:
    #     max_forrange=max_smiles_len
    a1_heights, a1_bins = np.histogram(df["SELFIES_length_char"])
    b1_heights, b1_bins = np.histogram(df["SMILES_length"], bins=a1_bins)
    width = (a1_bins[1] - a1_bins[0]) / 3
    # width=10
    ax1.bar(a1_bins[:-1], a1_heights, width=width, facecolor="black", label="SELFIES")
    ax1.bar(
        b1_bins[:-1] + width, b1_heights, width=width, facecolor="grey", label="SMILES"
    )
    ax1.set_title("Histogram SELFIES vs. SMILES [in chars]")
    ax1.set_xlabel("Length [No. of characters]")
    ax1.set_ylabel("Frequency")
    ax1.legend()
    fig1 = fig1.savefig(outputpath / "hist_SELFIESvsSMILES_length2.pdf")

    # histogram SELFIES tokens
    fig2, ax2 = plt.subplots()
    df.hist(
        column="SELFIES_length_tok",
        ax=ax2,
        range=[0, max_selfies_len_tok + 2],
        grid=False,
        color="black",
    )
    # print("this is max selfies legth in tok", max_selfies_len_tok)
    # plt.xticks(np.arange(0,max_selfies_len_tok+2,50))
    ax2.set_title("Histogram of SELFIES length in tokens")
    ax2.set_xlabel("Length [No. of tokens]")
    ax2.set_ylabel("Frequency")
    fig2.savefig(outputpath / "SELFIES_tokenlength_hist.pdf")

    # histogram SELFIES characters
    fig3, ax3 = plt.subplots()
    df.hist(
        column="SELFIES_length_char",
        ax=ax3,
        range=[0, max_selfies_len_char + 2],
        grid=False,
        color="black",
    )
    # plt.xticks(np.arange(0,max_selfies_len_char+2,50))
    ax3.set_title("Histogram of SELFIES length in characters")
    ax3.set_xlabel("Length [No. of characters]")
    ax3.set_ylabel("Frequency")
    fig3.savefig(outputpath / "SELFIES_charlength_hist.pdf")

    # histogram SMILES length
    fig4, ax4 = plt.subplots()
    df.hist(
        column="SMILES_length",
        ax=ax4,
        range=[0, max_smiles_len + 2],
        grid=False,
        color="black",
    )
    # plt.xticks(np.arange(0,max_smiles_len+2,50))
    ax4.set_title("Histogram of SMILES length")
    ax4.set_xlabel("Length [No. of characters]")
    ax4.set_ylabel("Frequency")
    fig4.savefig(outputpath / "SMILES_length_hist.pdf")


def create_molweight_hist(df, outputpath):
    fig, ax = plt.subplots()
    max_molwt = df["MolWt"].max()
    df.hist(column="MolWt", ax=ax, range=[0, max_molwt + 2], grid=False, color="black")
    # plt.xticks(np.arange(0,max_molwt+2,100))
    ax.set_title("Histogram of molecular weight")
    ax.set_xlabel("Molecular weight [g/mol]")
    ax.set_ylabel("Frequency")
    fig.savefig(outputpath / "MolWt_hist.pdf")


def create_hdonoracceptorhist(df, outputpath):
    fig, ax = plt.subplots()
    max_hacceptor = df["NumHAcceptors"].max()
    df.hist(
        column="NumHAcceptors",
        ax=ax,
        range=[0, max_hacceptor + 1],
        grid=False,
        color="black",
    )
    ax.set_title("Histogram of number of H-Acceptors")
    ax.set_xlabel("Hydrogen acceptors in numbers")
    ax.set_ylabel("Frequency")
    fig.savefig(outputpath / "NumHAcceptors_hist.pdf")

    fig1, ax1 = plt.subplots()
    max_hdonor = df["NumHDonors"].max()
    df.hist(
        column="NumHDonors",
        ax=ax1,
        range=[0, max_hdonor + 1],
        grid=False,
        color="black",
    )
    ax1.set_title("Histogram of number of H-Donors")
    ax1.set_xlabel("Hydrogen donors in numbers")
    ax1.set_ylabel("Frequency")
    fig1.savefig(outputpath / "NumHDonors_hist.pdf")

    fig2, ax2 = plt.subplots()
    max_arrings = df["NumAromaticRings"].max()
    df.hist(
        column="NumAromaticRings",
        ax=ax2,
        range=[0, max_arrings + 1],
        grid=False,
        color="black",
    )
    ax2.set_title("Histogram of number of aromatic rings")
    ax2.set_xlabel("Aromatic rings in numbers")
    ax2.set_ylabel("Frequency")
    fig2.savefig(outputpath / "NumAromaticRings_hist.pdf")


def create_diagrams(df, outputpath):
    create_length_hist(df, outputpath)
    create_molweight_hist(df, outputpath)
    create_hdonoracceptorhist(df, outputpath)
    desc_list = [
        "HeavyAtomCount",
        "NHOHCount",
        "NOCount",
        "NumAliphaticCarbocycles",
        "NumAliphaticHeterocycles",
        "NumAliphaticRings",
        "NumAromaticCarbocycles",
        "NumAromaticHeterocycles",
        "NumAromaticRings",
        "NumHAcceptors",
        "NumHDonors",
        "NumHeteroatoms",
        "NumRotatableBonds",
        "NumSaturatedCarbocycles",
        "NumSaturatedHeterocycles",
        "NumSaturatedRings",
        "RingCount",
        "MolLogP",
    ]
    desc_fr_list = [
        "fr_Al_COO",
        "fr_Al_OH",
        "fr_Al_OH_noTert",
        "fr_ArN",
        "fr_Ar_COO",
        "fr_Ar_N",
        "fr_Ar_NH",
        "fr_Ar_OH",
        "fr_COO",
        "fr_COO2",
        "fr_C_O",
        "fr_C_O_noCOO",
        "fr_C_S",
        "fr_HOCCN",
        "fr_Imine",
        "fr_NH0",
        "fr_NH1",
        "fr_NH2",
        "fr_N_O",
        "fr_Ndealkylation1",
        "fr_Ndealkylation2",
        "fr_Nhpyrrole",
        "fr_SH",
        "fr_aldehyde",
        "fr_alkyl_carbamate",
        "fr_alkyl_halide",
        "fr_allylic_oxid",
        "fr_amide",
        "fr_amidine",
        "fr_aniline",
        "fr_aryl_methyl",
        "fr_azide",
        "fr_azo",
        "fr_barbitur",
        "fr_benzene",
        "fr_benzodiazepine",
        "fr_bicyclic",
        "fr_diazo",
        "fr_dihydropyridine",
        "fr_epoxide",
        "fr_ester",
        "fr_ether",
        "fr_furan",
        "fr_guanido",
        "fr_halogen",
        "fr_hdrzine",
        "fr_hdrzone",
        "fr_imidazole",
        "fr_imide",
        "fr_isocyan",
        "fr_isothiocyan",
        "fr_ketone",
        "fr_ketone_Topliss",
        "fr_lactam",
        "fr_lactone",
        "fr_methoxy",
        "fr_morpholine",
        "fr_nitrile",
        "fr_nitro",
        "fr_nitro_arom",
        "fr_nitro_arom_nonortho",
        "fr_nitroso",
        "fr_oxazole",
        "fr_oxime",
        "fr_para_hydroxylation",
        "fr_phenol",
        "fr_phenol_noOrthoHbond",
        "fr_phos_acid",
        "fr_phos_ester",
        "fr_piperdine",
        "fr_piperzine",
        "fr_priamide",
        "fr_prisulfonamd",
        "fr_pyridine",
        "fr_quatN",
        "fr_sulfide",
        "fr_sulfonamd",
        "fr_sulfone",
        "fr_term_acetylene",
        "fr_tetrazole",
        "fr_thiazole",
        "fr_thiocyan",
        "fr_thiophene",
        "fr_unbrch_alkane",
        "fr_urea",
    ]
    create_desc_diagram(df, desc_list, "count", outputpath)
    create_desc_diagram(df, desc_fr_list, "fr", outputpath)


def check_dups(df):
    boolean = df.duplicated(subset=["SMILES"]).any()
    bool_series = df.duplicated(subset=["SMILES"])
    dup_numbers = df.duplicated(subset=["SMILES"]).sum()
    if boolean == True:
        logging.info(
            f"{dup_numbers} SMILES duplicates found.."
        )  # duplicates are correctly detected, has been tested
<<<<<<< HEAD
    boolean = df.duplicated(subset=["SMILES"]).any()
    bool_series = df.duplicated(subset=["SMILES"])
    dup_numbers = df.duplicated(subset=["SMILES"]).sum()
    if boolean == True:
        logging.info(
            f"{dup_numbers} SMILES duplicates found.."
        )  # duplicates are correctly detected, has been tested
=======
>>>>>>> 9e4d514f
    else:
        logging.info("No SMILES duplicates found..")
    logging.info("Returning cleaned dataframe")
    return df[~bool_series]  # duplicates correctly removed from df, tested

<<<<<<< HEAD
    return df[~bool_series]  # duplicates correctly removed from df, tested

=======
>>>>>>> 9e4d514f

def calc_average_lengths(df):
    # print("Calculating average lengths of SMILES in characters.. ",end="")
    average_len_SMI = df["SMILES"].str.len().mean()
    # print("Calculating average lengths of SMILES in characters.. {}".format(average_len_SMI))
    logging.info(
        f"Calculating average lengths of SMILES in characters.. {average_len_SMI}"
    )
    max_len_SMI = df["SMILES"].str.len().max()
    logging.info(f"Calculating maximum length of SMILES in characters.. {max_len_SMI}")
    average_len_SEL = df["SELFIES"].str.len().mean()
    logging.info(
        f"Calculating average lengths of SELFIES in characters.. {average_len_SEL}"
    )
    average_len_SEL_tok = df["SELFIES_length_tok"].mean()
    logging.info(
        f"Calculating average lengths of SELFIES in tokens.. {average_len_SEL_tok}"
    )
    max_len_SEL_tok = df["SELFIES"].str.len().max()
    logging.info(f"Calculating maximum length of SMILES in tokens.. {max_len_SEL_tok}")

    df.loc[:, "SMILES_length"] = df["SMILES"].str.len()
    df.loc[:, "SELFIES_length_char"] = df["SELFIES"].str.len()

    max_len_SEL_char = df["SELFIES_length_char"].max()
    logging.info(f"Calculating maximum length of SELFIES in chars.. {max_len_SEL_char}")

    return df


def read_file(input_file, desc):
    df = pd.read_csv(
        input_file, skiprows=1, names=desc
    )  # skip first row when reading input
<<<<<<< HEAD


def read_file(input_file, desc):
    df = pd.read_csv(
        input_file, skiprows=1, names=desc
    )  # skip first row when reading input
=======
>>>>>>> 9e4d514f
    return df


if __name__ == "__main__":
    ANALYSIS_PATH.mkdir(parents=True, exist_ok=True)
    additional_descs = ["SELFIES", "SELFIES_length_tok", "SMILES"]
    desc = DESCRIPTORS + additional_descs
    df = read_file("./test100.csv", desc)
    df_noSMIdups = check_dups(df)
    df_withlengths = calc_average_lengths(df_noSMIdups)
    create_diagrams(df_withlengths, ANALYSIS_PATH)<|MERGE_RESOLUTION|>--- conflicted
+++ resolved
@@ -12,18 +12,9 @@
 import pandas as pd
 from rdkit import Chem
 from tqdm import tqdm
-<<<<<<< HEAD
-=======
 
 from constants import ANALYSIS_PATH, DESCRIPTORS
->>>>>>> 9e4d514f
-
-from constants import ANALYSIS_PATH, DESCRIPTORS
-
-<<<<<<< HEAD
-
-=======
->>>>>>> 9e4d514f
+
 def create_desc_diagram(df, desc_list, name, outputpath):
     avg_dict = dict()
     for item in desc_list:
@@ -47,12 +38,6 @@
     plt.tight_layout()
 
     fig.savefig(outputpath / "AvgDescs_{}.pdf".format(name), bbox_inches="tight")
-
-<<<<<<< HEAD
-    fig.savefig(outputpath / "AvgDescs_{}.pdf".format(name), bbox_inches="tight")
-
-=======
->>>>>>> 9e4d514f
 
 def create_length_hist(df, outputpath):
     max_selfies_len_char = df["SELFIES_length_char"].max()
@@ -80,12 +65,6 @@
     fig = fig.savefig(outputpath / "hist_SELFIESvsSMILES_length.pdf")
 
     # histogram SELFIES vs SMILES characters
-<<<<<<< HEAD
-    fig = fig.savefig(outputpath / "hist_SELFIESvsSMILES_length.pdf")
-
-    # histogram SELFIES vs SMILES characters
-=======
->>>>>>> 9e4d514f
     fig1, ax1 = plt.subplots()
     # max_forrange=0
     # if max_selfies_len_char > max_smiles_len:
@@ -331,26 +310,10 @@
         logging.info(
             f"{dup_numbers} SMILES duplicates found.."
         )  # duplicates are correctly detected, has been tested
-<<<<<<< HEAD
-    boolean = df.duplicated(subset=["SMILES"]).any()
-    bool_series = df.duplicated(subset=["SMILES"])
-    dup_numbers = df.duplicated(subset=["SMILES"]).sum()
-    if boolean == True:
-        logging.info(
-            f"{dup_numbers} SMILES duplicates found.."
-        )  # duplicates are correctly detected, has been tested
-=======
->>>>>>> 9e4d514f
     else:
         logging.info("No SMILES duplicates found..")
     logging.info("Returning cleaned dataframe")
     return df[~bool_series]  # duplicates correctly removed from df, tested
-
-<<<<<<< HEAD
-    return df[~bool_series]  # duplicates correctly removed from df, tested
-
-=======
->>>>>>> 9e4d514f
 
 def calc_average_lengths(df):
     # print("Calculating average lengths of SMILES in characters.. ",end="")
@@ -385,15 +348,6 @@
     df = pd.read_csv(
         input_file, skiprows=1, names=desc
     )  # skip first row when reading input
-<<<<<<< HEAD
-
-
-def read_file(input_file, desc):
-    df = pd.read_csv(
-        input_file, skiprows=1, names=desc
-    )  # skip first row when reading input
-=======
->>>>>>> 9e4d514f
     return df
 
 
