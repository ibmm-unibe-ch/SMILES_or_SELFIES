--- conflicted
+++ resolved
@@ -15,10 +15,7 @@
 
 from constants import ANALYSIS_PATH, DESCRIPTORS
 
-<<<<<<< HEAD
-
-=======
->>>>>>> d9e4b6c4
+
 def create_desc_diagram(df, desc_list, name, outputpath):
     avg_dict = dict()
     for item in desc_list:
@@ -42,10 +39,7 @@
     plt.tight_layout()
 
     fig.savefig(outputpath / "AvgDescs_{}.pdf".format(name), bbox_inches="tight")
-<<<<<<< HEAD
-
-=======
->>>>>>> d9e4b6c4
+
 
 def create_length_hist(df, outputpath):
     max_selfies_len_char = df["SELFIES_length_char"].max()
@@ -323,10 +317,7 @@
     logging.info("Returning cleaned dataframe")
     return df[~bool_series]  # duplicates correctly removed from df, tested
 
-<<<<<<< HEAD
-
-=======
->>>>>>> d9e4b6c4
+
 def calc_average_lengths(df):
     # print("Calculating average lengths of SMILES in characters.. ",end="")
     average_len_SMI = df["SMILES"].str.len().mean()
@@ -365,17 +356,9 @@
 
 if __name__ == "__main__":
     ANALYSIS_PATH.mkdir(parents=True, exist_ok=True)
-<<<<<<< HEAD
-    additional_descs=['SELFIES','SELFIES_length_tok','SMILES']
-    desc=DESCRIPTORS+additional_descs
-    df=read_file("./test100.csv",desc)
-    df_noSMIdups=check_dups(df)
-    df_withlengths=calc_average_lengths(df_noSMIdups)
-=======
     additional_descs = ["SELFIES", "SELFIES_length_tok", "SMILES"]
     desc = DESCRIPTORS + additional_descs
     df = read_file("./test100.csv", desc)
     df_noSMIdups = check_dups(df)
     df_withlengths = calc_average_lengths(df_noSMIdups)
->>>>>>> d9e4b6c4
     create_diagrams(df_withlengths, ANALYSIS_PATH)