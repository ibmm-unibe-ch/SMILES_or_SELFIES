""" Fine tuning on MolNet tasks
SMILES or SELFIES, 2022
"""
import logging
import os

from constants import (
    MOLNET_DIRECTORY,
    REACTION_PREDICTION_DIRECTORY,
    TASK_MODEL_PATH,
    TASK_PATH,
)
from utils import parse_arguments

EPOCHS = 20
BATCH_SIZE = 16

if __name__ == "__main__":
<<<<<<< HEAD
    args = parse_arguments(True, True, True)
    tasks_directory = REACTION_PREDICTION_DIRECTORY
    all_tasks = list(tasks_directory.keys())
    tokenizer_prefix = args["tokenizer"]
    if args["task"] is None:
=======
    parser = argparse.ArgumentParser()
    parser.add_argument(
        "--tokenizer_prefix",
        choices=[
            "selfies_atom",
            "selfies_sentencepiece",
            "smiles_atom",
            "smiles_sentencepiece",
        ],
        required=True,
    )
    parser.add_argument("--cuda", required=True, help="VISIBLE_CUDA_DEVICE")
    parser.add_argument("--task", help="Which specific task as string, default is all.")
    args = parser.parse_args()
    all_tasks = list(MOLNET_DIRECTORY.keys())
    tokenizer_prefix = args.tokenizer_prefix
    if args.task is None:
>>>>>>> 4884e2bc
        tasks = all_tasks
    else:
        assert args["task"] in all_tasks, f"{args['task']} not in tasks."
        tasks = [args["task"]]
    os.system("export CUDA_DEVICE_ORDER=PCI_BUS_ID")
    for task in tasks:
        task_path = TASK_PATH / task / tokenizer_prefix
        update_steps = int(
            tasks_directory[task]["trainingset_size"] / BATCH_SIZE * EPOCHS
        )
        for learning_rate in [5e-06, 1e-05, 5e-05]:
            for dropout in [0.1, 0.2, 0.3]:
<<<<<<< HEAD
                if tasks_directory[task]["dataset_type"] != "generation" and (
                    learning_rate != 1e-05 or dropout != 0.2
                ):
                    continue
                logging.info(
                    f"Started training of configuration {tokenizer_prefix} with task {task} and learning rate {learning_rate}, dropout {dropout}."
                )
                if tasks_directory[task]["dataset_type"] == "classification":
                    os.system(
                        f'CUDA_VISIBLE_DEVICES={args["cuda"]} fairseq-train {task_path} --update-freq 8 --restore-file fairseq_models/{tokenizer_prefix}/checkpoint_last.pt --wandb-project {"Finetune_"+task} --batch-size {BATCH_SIZE} --task sentence_prediction --num-workers 1 --add-prev-output-tokens --layernorm-embedding --share-all-embeddings --share-decoder-input-output-embed --reset-optimizer --reset-dataloader --reset-meters --required-batch-size-multiple 1 --arch bart_base --skip-invalid-size-inputs-valid-test --criterion sentence_prediction --max-target-positions 1024 --max-source-positions 1024 --dropout {dropout} --optimizer adam --adam-betas "(0.9, 0.999)" --adam-eps 1e-08 --weight-decay 0.01 --attention-dropout 0.2 --relu-dropout 0.1 --clip-norm 0.1 --lr-scheduler polynomial_decay --lr {learning_rate} --total-num-update {update_steps} --max-update {update_steps} --warmup-updates {int(update_steps*0.16)} --fp16 --keep-best-checkpoints 1 --keep-last-epochs 5 --num-classes 2 --save-dir {task_path/(str(learning_rate)+"_"+str(dropout)+"_"+"based"+"_"+"norm")}'
                    )
                elif tasks_directory[task]["dataset_type"] == "regression":
                    os.system(
                        f'CUDA_VISIBLE_DEVICES={args["cuda"]} fairseq-train {task_path} --update-freq 8 --restore-file fairseq_models/{tokenizer_prefix}/checkpoint_last.pt --wandb-project {"Finetune_"+task} --batch-size {BATCH_SIZE} --task sentence_prediction --num-workers 1 --add-prev-output-tokens --layernorm-embedding --share-all-embeddings --share-decoder-input-output-embed --reset-optimizer --reset-dataloader --reset-meters --required-batch-size-multiple 1 --arch bart_base --skip-invalid-size-inputs-valid-test --criterion sentence_prediction --max-target-positions 1024 --max-source-positions 1024 --dropout {dropout} --optimizer adam --adam-betas "(0.9, 0.999)" --adam-eps 1e-08 --weight-decay 0.01 --attention-dropout 0.2 --relu-dropout 0.1 --clip-norm 0.1 --lr-scheduler polynomial_decay --lr {learning_rate} --total-num-update {update_steps} --max-update {update_steps} --warmup-updates {int(update_steps*0.16)} --fp16 --keep-best-checkpoints 1 --keep-last-epochs 5 --num-classes 1 --save-dir {task_path/(str(learning_rate)+"_"+str(dropout)+"_"+"based"+"_"+"norm")} --best-checkpoint-metric loss --regression-target --init-token 0'
                    )
                else:
                    os.system(
                        f'CUDA_VISIBLE_DEVICES={args["cuda"]} fairseq-train {task_path/"reaction_prediction"} --update-freq 8 --restore-file fairseq_models/{tokenizer_prefix}/checkpoint_last.pt --wandb-project {"Finetune_"+task} --batch-size {BATCH_SIZE} --task translation --num-workers 1 --layernorm-embedding --share-all-embeddings --share-decoder-input-output-embed --reset-optimizer --reset-dataloader --reset-meters --required-batch-size-multiple 1 --arch bart_base --skip-invalid-size-inputs-valid-test --criterion label_smoothed_cross_entropy --max-target-positions 1024 --max-source-positions 1024 --dropout {dropout} --optimizer adam --adam-betas "(0.9, 0.98)" --adam-eps 1e-08 --weight-decay 0.01 --attention-dropout 0.2 --relu-dropout 0.1 --clip-norm 0.1 --lr-scheduler polynomial_decay --lr {learning_rate} --total-num-update {update_steps} --max-update {update_steps} --warmup-updates {int(update_steps*0.16)} --keep-best-checkpoints 1 --keep-last-epochs 5 --save-dir {task_path/(str(learning_rate)+"_"+str(dropout)+"_"+"based"+"_"+"norm")}'
                    )
                os.system(
                    f'mkdir --parents {TASK_MODEL_PATH/task/tokenizer_prefix/(str(learning_rate)+"_"+str(dropout)+"_"+"based"+"_"+"norm")} ; mv {task_path/(str(learning_rate)+"_"+str(dropout)+"_"+"based"+"_"+"norm")}/* /data/jgut/SoS_models/{task}/{tokenizer_prefix}/{(str(learning_rate)+"_"+str(dropout)+"_"+"based"+"_"+"norm")}'
                )
                logging.info(
                    f"Finished training of configuration {tokenizer_prefix} with task {task} and learning rate {learning_rate}, dropout {dropout}."
                )
=======
                logging.info(
                    f"Started training of configuration {tokenizer_prefix} with task {task} and learning rate {learning_rate}, dropout {dropout}."
                )
                if MOLNET_DIRECTORY[task]["dataset_type"] == "classification":
                    os.system(
                        f'CUDA_VISIBLE_DEVICES={args.cuda} fairseq-train {task_path} --update-freq 8 --restore-file fairseq/{tokenizer_prefix[:-5]}/checkpoint_last.pt --wandb-project {"Finetune_"+task} --batch-size {BATCH_SIZE} --task sentence_prediction --num-workers 1 --add-prev-output-tokens --layernorm-embedding --share-all-embeddings --share-decoder-input-output-embed --reset-optimizer --reset-dataloader --reset-meters --required-batch-size-multiple 1 --arch bart_base --skip-invalid-size-inputs-valid-test --criterion sentence_prediction --max-target-positions 1024 --max-source-positions 1024 --dropout {dropout} --optimizer adam --adam-betas "(0.9, 0.999)" --adam-eps 1e-08 --weight-decay 0.01 --attention-dropout 0.2 --relu-dropout 0.1 --clip-norm 0.1 --lr-scheduler polynomial_decay --lr {learning_rate} --total-num-update {update_steps} --max-update {update_steps} --warmup-updates {int(update_steps*0.16)} --fp16 --keep-best-checkpoints 1 --keep-last-epochs 5 --num-classes 2 --save-dir {task_path/(str(learning_rate)+"_"+str(dropout)+"_"+"based"+"_"+"norm")}'
                    )
                else:
                    os.system(
                        f'CUDA_VISIBLE_DEVICES={args.cuda} fairseq-train {task_path} --update-freq 8 --restore-file fairseq/{tokenizer_prefix[:-5]}/checkpoint_last.pt --wandb-project {"Finetune_"+task} --batch-size {BATCH_SIZE} --task sentence_prediction --num-workers 1 --add-prev-output-tokens --layernorm-embedding --share-all-embeddings --share-decoder-input-output-embed --reset-optimizer --reset-dataloader --reset-meters --required-batch-size-multiple 1 --arch bart_base --skip-invalid-size-inputs-valid-test --criterion sentence_prediction --max-target-positions 1024 --max-source-positions 1024 --dropout {dropout} --optimizer adam --adam-betas "(0.9, 0.999)" --adam-eps 1e-08 --weight-decay 0.01 --attention-dropout 0.2 --relu-dropout 0.1 --clip-norm 0.1 --lr-scheduler polynomial_decay --lr {learning_rate} --total-num-update {update_steps} --max-update {update_steps} --warmup-updates {int(update_steps*0.16)} --fp16 --keep-best-checkpoints 1 --keep-last-epochs 5 --num-classes 1 --save-dir {task_path/(str(learning_rate)+"_"+str(dropout)+"_"+"based"+"_"+"norm")} --best-checkpoint-metric loss --regression-target --init-token 0'
                    )
                os.system(
                    f'mkdir --parents /data/jgut/SoS_models/{task}/{tokenizer_prefix}/{(str(learning_rate)+"_"+str(dropout)+"_"+"based"+"_"+"norm")} ; mv {task_path/(str(learning_rate)+"_"+str(dropout)+"_"+"based"+"_"+"norm")}/* /data/jgut/SoS_models/{task}/{tokenizer_prefix}/{(str(learning_rate)+"_"+str(dropout)+"_"+"based"+"_"+"norm")}'
                )
                logging.info(
                    f"Finished training of configuration {tokenizer_prefix} with task {task} and learning rate {learning_rate}, dropout {dropout}."
                )
>>>>>>> 4884e2bc
<|MERGE_RESOLUTION|>--- conflicted
+++ resolved
@@ -1,3 +1,4 @@
+""" Fine tuning on MolNet tasks
 """ Fine tuning on MolNet tasks
 SMILES or SELFIES, 2022
 """
@@ -16,31 +17,11 @@
 BATCH_SIZE = 16
 
 if __name__ == "__main__":
-<<<<<<< HEAD
     args = parse_arguments(True, True, True)
     tasks_directory = REACTION_PREDICTION_DIRECTORY
     all_tasks = list(tasks_directory.keys())
     tokenizer_prefix = args["tokenizer"]
     if args["task"] is None:
-=======
-    parser = argparse.ArgumentParser()
-    parser.add_argument(
-        "--tokenizer_prefix",
-        choices=[
-            "selfies_atom",
-            "selfies_sentencepiece",
-            "smiles_atom",
-            "smiles_sentencepiece",
-        ],
-        required=True,
-    )
-    parser.add_argument("--cuda", required=True, help="VISIBLE_CUDA_DEVICE")
-    parser.add_argument("--task", help="Which specific task as string, default is all.")
-    args = parser.parse_args()
-    all_tasks = list(MOLNET_DIRECTORY.keys())
-    tokenizer_prefix = args.tokenizer_prefix
-    if args.task is None:
->>>>>>> 4884e2bc
         tasks = all_tasks
     else:
         assert args["task"] in all_tasks, f"{args['task']} not in tasks."
@@ -53,7 +34,6 @@
         )
         for learning_rate in [5e-06, 1e-05, 5e-05]:
             for dropout in [0.1, 0.2, 0.3]:
-<<<<<<< HEAD
                 if tasks_directory[task]["dataset_type"] != "generation" and (
                     learning_rate != 1e-05 or dropout != 0.2
                 ):
@@ -79,22 +59,3 @@
                 logging.info(
                     f"Finished training of configuration {tokenizer_prefix} with task {task} and learning rate {learning_rate}, dropout {dropout}."
                 )
-=======
-                logging.info(
-                    f"Started training of configuration {tokenizer_prefix} with task {task} and learning rate {learning_rate}, dropout {dropout}."
-                )
-                if MOLNET_DIRECTORY[task]["dataset_type"] == "classification":
-                    os.system(
-                        f'CUDA_VISIBLE_DEVICES={args.cuda} fairseq-train {task_path} --update-freq 8 --restore-file fairseq/{tokenizer_prefix[:-5]}/checkpoint_last.pt --wandb-project {"Finetune_"+task} --batch-size {BATCH_SIZE} --task sentence_prediction --num-workers 1 --add-prev-output-tokens --layernorm-embedding --share-all-embeddings --share-decoder-input-output-embed --reset-optimizer --reset-dataloader --reset-meters --required-batch-size-multiple 1 --arch bart_base --skip-invalid-size-inputs-valid-test --criterion sentence_prediction --max-target-positions 1024 --max-source-positions 1024 --dropout {dropout} --optimizer adam --adam-betas "(0.9, 0.999)" --adam-eps 1e-08 --weight-decay 0.01 --attention-dropout 0.2 --relu-dropout 0.1 --clip-norm 0.1 --lr-scheduler polynomial_decay --lr {learning_rate} --total-num-update {update_steps} --max-update {update_steps} --warmup-updates {int(update_steps*0.16)} --fp16 --keep-best-checkpoints 1 --keep-last-epochs 5 --num-classes 2 --save-dir {task_path/(str(learning_rate)+"_"+str(dropout)+"_"+"based"+"_"+"norm")}'
-                    )
-                else:
-                    os.system(
-                        f'CUDA_VISIBLE_DEVICES={args.cuda} fairseq-train {task_path} --update-freq 8 --restore-file fairseq/{tokenizer_prefix[:-5]}/checkpoint_last.pt --wandb-project {"Finetune_"+task} --batch-size {BATCH_SIZE} --task sentence_prediction --num-workers 1 --add-prev-output-tokens --layernorm-embedding --share-all-embeddings --share-decoder-input-output-embed --reset-optimizer --reset-dataloader --reset-meters --required-batch-size-multiple 1 --arch bart_base --skip-invalid-size-inputs-valid-test --criterion sentence_prediction --max-target-positions 1024 --max-source-positions 1024 --dropout {dropout} --optimizer adam --adam-betas "(0.9, 0.999)" --adam-eps 1e-08 --weight-decay 0.01 --attention-dropout 0.2 --relu-dropout 0.1 --clip-norm 0.1 --lr-scheduler polynomial_decay --lr {learning_rate} --total-num-update {update_steps} --max-update {update_steps} --warmup-updates {int(update_steps*0.16)} --fp16 --keep-best-checkpoints 1 --keep-last-epochs 5 --num-classes 1 --save-dir {task_path/(str(learning_rate)+"_"+str(dropout)+"_"+"based"+"_"+"norm")} --best-checkpoint-metric loss --regression-target --init-token 0'
-                    )
-                os.system(
-                    f'mkdir --parents /data/jgut/SoS_models/{task}/{tokenizer_prefix}/{(str(learning_rate)+"_"+str(dropout)+"_"+"based"+"_"+"norm")} ; mv {task_path/(str(learning_rate)+"_"+str(dropout)+"_"+"based"+"_"+"norm")}/* /data/jgut/SoS_models/{task}/{tokenizer_prefix}/{(str(learning_rate)+"_"+str(dropout)+"_"+"based"+"_"+"norm")}'
-                )
-                logging.info(
-                    f"Finished training of configuration {tokenizer_prefix} with task {task} and learning rate {learning_rate}, dropout {dropout}."
-                )
->>>>>>> 4884e2bc
